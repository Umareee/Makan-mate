--- conflicted
+++ resolved
@@ -415,28 +415,16 @@
 </section>
 
 
-<<<<<<< HEAD
-<!-- Services Section -->
-<section class="py-16 bg-gray-50 observe-fade relative overflow-hidden">
-  <div class="container mx-auto px-2 sm:px-4 md:px-8 lg:px-16">
-    <!-- Section Title -->
-    <div class="text-center mb-12">
-      <h2 class="text-2xl sm:text-3xl md:text-4xl lg:text-5xl font-bold text-gray-800 mb-6 leading-tight">
-        Maken Mart
-      </h2>
-    </div>
-
-    <!-- Services Grid -->
-    <div class="grid grid-cols-1 sm:grid-cols-2 lg:grid-cols-4 gap-6 max-w-7xl mx-auto">
-=======
     <!-- Services Section -->
     <section class="py-16 bg-gray-50 observe-fade relative overflow-hidden">
         <div class="container mx-auto px-2 sm:px-4 md:px-8 lg:px-16">
             <!-- Section Title -->
             <div class="text-center mb-12">
-                <h2 class="text-2xl sm:text-3xl md:text-4xl lg:text-5xl font-bold text-gray-800 mb-6 leading-tight">Makan Mart</h2>
-            </div>
->>>>>>> c31f8acf
+                <h2 class="text-2xl sm:text-3xl md:text-4xl lg:text-5xl font-bold text-gray-800 mb-6 leading-tight">Maken Mart</h2>
+            </div>
+
+    <!-- Services Grid -->
+    <div class="grid grid-cols-1 sm:grid-cols-2 lg:grid-cols-4 gap-6 max-w-7xl mx-auto">
 
       <!-- Meat -->
       <div class="bg-white rounded-2xl shadow-md flex flex-col items-center p-6 group cursor-pointer hover:shadow-lg transition">
